/* global $, config, interfaceConfig, APP, JitsiMeetJS */
import ConnectionIndicator from "./ConnectionIndicator";
import UIUtil from "../util/UIUtil";
import UIEvents from "../../../service/UI/UIEvents";
import SmallVideo from "./SmallVideo";

const RTCUIUtils = JitsiMeetJS.util.RTCUIHelper;
const TrackEvents = JitsiMeetJS.events.track;

function LocalVideo(VideoLayout, emitter) {
    this.videoSpanId = "localVideoContainer";
    this.container = $("#localVideoContainer").get(0);
    this.localVideoId = null;
    if(config.enableLocalVideoFlip)
        this._buildContextMenu();
    this.isLocal = true;
    this.emitter = emitter;
    Object.defineProperty(this, 'id', {
        get: function () {
            return APP.conference.getMyUserId();
        }
    });
    this.initBrowserSpecificProperties();

    SmallVideo.call(this, VideoLayout);

    // Set default display name.
    this.setDisplayName();

    this.createConnectionIndicator();
}

LocalVideo.prototype = Object.create(SmallVideo.prototype);
LocalVideo.prototype.constructor = LocalVideo;

/**
 * Creates the edit display name button.
 *
 * @returns {object} the edit button
 */
function createEditDisplayNameButton() {
    var editButton = document.createElement('a');
    editButton.className = 'displayname';
    UIUtil.setTooltip(editButton,
        "videothumbnail.editnickname",
<<<<<<< HEAD
        "top");
    editButton.innerHTML = '<i class="icon-edit"></i>';
=======
        "left");
    editButton.innerHTML = '<i class="fa fa-pencil"></i>';
>>>>>>> e2ddc6f5

    return editButton;
}

/**
 * Sets the display name for the given video span id.
 */
LocalVideo.prototype.setDisplayName = function(displayName, key) {
    if (!this.container) {
        console.warn(
                "Unable to set displayName - " + this.videoSpanId +
                " does not exist");
        return;
    }

    var nameSpan = $('#' + this.videoSpanId + '>span.displayname');
    var defaultLocalDisplayName = APP.translation.generateTranslationHTML(
        interfaceConfig.DEFAULT_LOCAL_DISPLAY_NAME);

    var meHTML;
    // If we already have a display name for this video.
    if (nameSpan.length > 0) {
        if (nameSpan.text() !== displayName) {
            if (displayName && displayName.length > 0) {
                meHTML = APP.translation.generateTranslationHTML("me");
                $('#localDisplayName').html(
                    `${UIUtil.escapeHtml(displayName)} (${meHTML})`
                );
            } else {
                $('#localDisplayName').html(defaultLocalDisplayName);
            }
        }
        this.updateView();
    } else {
        nameSpan = document.createElement('span');
        nameSpan.className = 'displayname';
        document.getElementById(this.videoSpanId).appendChild(nameSpan);


        if (displayName && displayName.length > 0) {
            meHTML = APP.translation.generateTranslationHTML("me");
            nameSpan.innerHTML = UIUtil.escapeHtml(displayName) + meHTML;
        }
        else {
            nameSpan.innerHTML = defaultLocalDisplayName;
        }


        nameSpan.id = 'localDisplayName';
        //translates popover of edit button
        APP.translation.translateElement($("a.displayname"));

        var editableText = document.createElement('input');
        editableText.className = 'displayname';
        editableText.type = 'text';
        editableText.id = 'editDisplayName';

        if (displayName && displayName.length) {
            editableText.value = displayName;
        }

        var defaultNickname = APP.translation.translateString(
            "defaultNickname", {name: "Jane Pink"});
        editableText.setAttribute('style', 'display:none;');
        editableText.setAttribute('data-18n',
            '[placeholder]defaultNickname');
        editableText.setAttribute("data-i18n-options",
            JSON.stringify({name: "Jane Pink"}));
        editableText.setAttribute("placeholder", defaultNickname);

        this.container.appendChild(editableText);

        var self = this;
        $('#localVideoContainer .displayname')
            .bind("click", function (e) {
                let $editDisplayName = $('#editDisplayName');
                let $localDisplayName = $('#localDisplayName');

                e.preventDefault();
                e.stopPropagation();
                $localDisplayName.hide();
                $editDisplayName.show();
                $editDisplayName.focus();
                $editDisplayName.select();

                $editDisplayName.one("focusout", function (e) {
                    self.emitter.emit(UIEvents.NICKNAME_CHANGED, this.value);
                    $editDisplayName.hide();
                    $localDisplayName.show();
                });

                $editDisplayName.on('keydown', function (e) {
                    if (e.keyCode === 13) {
                        e.preventDefault();
                        $('#editDisplayName').hide();
                        // focusout handler will save display name
                    }
                });
            });
    }
};

LocalVideo.prototype.createConnectionIndicator = function() {
    if(this.connectionIndicator)
        return;

    this.connectionIndicator = new ConnectionIndicator(this, null);
};

LocalVideo.prototype.changeVideo = function (stream) {
    this.videoStream = stream;

    let localVideoClick = (event) => {
        // FIXME: with Temasys plugin event arg is not an event, but
        // the clicked object itself, so we have to skip this call
        if (event.stopPropagation) {
            event.stopPropagation();
        }
        this.VideoLayout.handleVideoThumbClicked(this.id);
    };

    let localVideoContainerSelector = $('#localVideoContainer');
    localVideoContainerSelector.off('click');
    localVideoContainerSelector.on('click', localVideoClick);

    let localVideo = document.createElement('video');
    localVideo.id = this.localVideoId = 'localVideo_' + stream.getId();

    RTCUIUtils.setAutoPlay(localVideo, true);
    RTCUIUtils.setVolume(localVideo, 0);

    var localVideoContainer = document.getElementById('localVideoWrapper');
    // Put the new video always in front
    UIUtil.prependChild(localVideoContainer, localVideo);

    // Add click handler to both video and video wrapper elements in case
    // there's no video.

    // onclick has to be used with Temasys plugin
    localVideo.onclick = localVideoClick;

    let isVideo = stream.videoType != "desktop";
    this._enableDisableContextMenu(isVideo);
    this.setFlipX(isVideo? APP.settings.getLocalFlipX() : false);

    // Attach WebRTC stream
    localVideo = stream.attach(localVideo);

    let endedHandler = () => {
        localVideoContainer.removeChild(localVideo);
        // when removing only the video element and we are on stage
        // update the stage
        if(this.VideoLayout.isCurrentlyOnLarge(this.id))
            this.VideoLayout.updateLargeVideo(this.id);
        stream.off(TrackEvents.LOCAL_TRACK_STOPPED, endedHandler);
    };
    stream.on(TrackEvents.LOCAL_TRACK_STOPPED, endedHandler);
};

/**
 * Shows or hides the local video container.
 * @param {boolean} true to make the local video container visible, false
 * otherwise
 */
LocalVideo.prototype.setVisible = function(visible) {

    // We toggle the hidden class as an indication to other interested parties
    // that this container has been hidden on purpose.
    $("#localVideoContainer").toggleClass("hidden");

    // We still show/hide it as we need to overwrite the style property if we
    // want our action to take effect. Toggling the display property through
    // the above css class didn't succeed in overwriting the style.
    if (visible) {
        $("#localVideoContainer").show();
    }
    else {
        $("#localVideoContainer").hide();
    }
};

/**
 * Sets the flipX state of the video.
 * @param val {boolean} true for flipped otherwise false;
 */
LocalVideo.prototype.setFlipX = function (val) {
    this.emitter.emit(UIEvents.LOCAL_FLIPX_CHANGED, val);
    if(!this.localVideoId)
        return;
    if(val) {
        this.selectVideoElement().addClass("flipVideoX");
    } else {
        this.selectVideoElement().removeClass("flipVideoX");
    }
};

/**
 * Builds the context menu for the local video.
 */
LocalVideo.prototype._buildContextMenu = function () {
    $.contextMenu({
        selector: '#' + this.videoSpanId,
        zIndex: 10000,
        items: {
            flip: {
                name: "Flip",
                callback: () => {
                    let val = !APP.settings.getLocalFlipX();
                    this.setFlipX(val);
                    APP.settings.setLocalFlipX(val);
                }
            }
        },
        events: {
            show : function(options){
                options.items.flip.name =
                    APP.translation.translateString("videothumbnail.flip");
            }
        }
    });
};

/**
 * Enables or disables the context menu for the local video.
 * @param enable {boolean} true for enable, false for disable
 */
LocalVideo.prototype._enableDisableContextMenu = function (enable) {
    if($('#' + this.videoSpanId).contextMenu)
        $('#' + this.videoSpanId).contextMenu(enable);
};

export default LocalVideo;<|MERGE_RESOLUTION|>--- conflicted
+++ resolved
@@ -43,13 +43,8 @@
     editButton.className = 'displayname';
     UIUtil.setTooltip(editButton,
         "videothumbnail.editnickname",
-<<<<<<< HEAD
-        "top");
-    editButton.innerHTML = '<i class="icon-edit"></i>';
-=======
         "left");
     editButton.innerHTML = '<i class="fa fa-pencil"></i>';
->>>>>>> e2ddc6f5
 
     return editButton;
 }
